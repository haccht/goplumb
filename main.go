package main

import (
	"bytes"
	"context"
	"fmt"
	"io"
	"os"
	"os/exec"
	"path/filepath"
	"strings"

	"github.com/gdamore/tcell"
	"github.com/mattn/go-isatty"
	"github.com/rivo/tview"
)

const bufSize = 32 * 1024

func getName() string {
	return filepath.Base(os.Args[0])
}

func getShell() (string, error) {
	if isatty.IsTerminal(os.Stdin.Fd()) {
		return "", fmt.Errorf("stdin not found")
	}

	shell := os.Getenv("SHELL")
	if shell != "" {
		return shell, nil
	}

	shell, _ = exec.LookPath("bash")
	if shell != "" {
		return shell, nil
	}

	shell, _ = exec.LookPath("sh")
	if shell != "" {
		return shell, nil
	}

	return "", fmt.Errorf("shell not found")
}

type App struct {
	ui     *tview.Application
	in     *InputBuffer
	result *bytes.Buffer

	pos     int
	history []string

	cmdDone chan struct{}
	cmdStop context.CancelFunc

	text *tview.TextView
	size *tview.TextView
	edit *tview.InputField
}

func NewApp(commandLine string) *App {
	a := &App{
		ui:     tview.NewApplication(),
		in:     NewInputBuffer(os.Stdin),
		result: bytes.NewBuffer(nil),
	}

	a.text = tview.NewTextView()
	a.text.SetDynamicColors(true).
		SetBackgroundColor(tcell.Color235)

	a.size = tview.NewTextView()
	a.size.SetText(fmt.Sprintf("%6d bytes", a.result.Len())).
		SetTextAlign(tview.AlignRight).
		SetTextColor(tcell.ColorDarkGray).
		SetBackgroundColor(tcell.ColorDefault)

	a.edit = tview.NewInputField()
	a.edit.SetLabel(fmt.Sprintf("%s | ", getName())).
		SetLabelColor(tcell.ColorForestGreen).
		SetPlaceholder("cat").
		SetPlaceholderTextColor(tcell.ColorDarkGray).
		SetFieldBackgroundColor(tcell.ColorDefault).
		SetBackgroundColor(tcell.ColorDefault)

	a.edit.SetDoneFunc(func(key tcell.Key) {
		switch key {
		case tcell.KeyEnter:
			a.cmdStop()
			<-a.cmdDone

			a.result.Reset()
			a.size.SetText(fmt.Sprintf("%6d bytes", a.result.Len()))
			a.text.Clear()
			go a.runCmd()
		}
	})

	a.edit.SetInputCapture(func(event *tcell.EventKey) *tcell.EventKey {
		switch event.Key() {
		case tcell.KeyCtrlC:
			a.cmdStop()
			<-a.cmdDone

			a.ui.Stop()
			fmt.Printf("%s-- \n", a.result.String())
			fmt.Printf("%s: %s\n", getName(), a.getCmd())
		case tcell.KeyUp, tcell.KeyCtrlP:
			if a.pos > 0 {
				a.pos--
				a.edit.SetText(a.history[a.pos])
			}
		case tcell.KeyDown, tcell.KeyCtrlN:
			if a.pos < len(a.history)-1 {
				a.pos++
				a.edit.SetText(a.history[a.pos])
			}
		case tcell.KeyCtrlD:
			return tcell.NewEventKey(tcell.KeyDelete, event.Rune(), event.Modifiers())
		case tcell.KeyCtrlF:
			return tcell.NewEventKey(tcell.KeyRight, event.Rune(), event.Modifiers())
		case tcell.KeyCtrlB:
			return tcell.NewEventKey(tcell.KeyLeft, event.Rune(), event.Modifiers())
		}
		return event
	})

	if commandLine != "" {
		a.edit.SetText(commandLine)
	}

	footer := tview.NewFlex()
	footer.AddItem(a.edit, 0, 1, true).
		AddItem(a.size, 12, 0, false)

	root := tview.NewFlex().SetDirection(tview.FlexRow)
	root.AddItem(a.text, 0, 1, false).
		AddItem(footer, 1, 0, true)

	a.ui.SetRoot(root, true)
	return a
}

func (a *App) Run() error {
	_, err := getShell()
	if err != nil {
		return err
	}

	go a.runCmd()
	return a.ui.Run()
}

func (a *App) getCmd() string {
	commandLine := a.edit.GetText()
	if commandLine == "" {
		commandLine = "cat"
	}

	return commandLine
}

func (a *App) runCmd() {
	r, w := io.Pipe()
	defer w.Close()

	ctx := context.Background()
	ctx, a.cmdStop = context.WithCancel(ctx)
	defer a.cmdStop()

	// ensure to stop subprocess properly
	a.cmdDone = make(chan struct{})
	defer close(a.cmdDone)

	go func() {
		b := make([]byte, bufSize)
		t := tview.ANSIWriter(a.text)

		for {
			select {
			case <-ctx.Done():
				return
			default:
				n, err := r.Read(b)
				if n > 0 {
					str := tview.Escape(string(b[0:n]))
					t.Write([]byte(str))

					a.result.Write(b[0:n])
					a.size.SetText(fmt.Sprintf("%6d bytes", a.result.Len()))
					a.ui.Draw()
				}
				if err != nil {
					return
				}
			}
		}
	}()

	shell, _ := getShell()
	c := exec.CommandContext(ctx, shell, "-c", a.getCmd())
	c.Stdin = a.in.Reader()
	c.Stdout = w
	c.Stderr = w

<<<<<<< HEAD
=======
	err := c.Start()
	if err != nil {
		fmt.Fprintf(a.text, "Error: %s", err)
		return
	}

>>>>>>> 7c62ae8a
	a.pos = len(a.history)
	a.history = append(a.history, a.getCmd())

	if err := c.Run(); err != nil {
		fmt.Fprintf(a.text, "Error: %s", err)
		return
	}
}

type InputBuffer struct {
	r   io.Reader
	buf *bytes.Buffer
}

func NewInputBuffer(in io.Reader) *InputBuffer {
	b := bytes.NewBuffer(nil)
	r := io.TeeReader(in, b)
	return &InputBuffer{r: r, buf: b}
}

func (in *InputBuffer) Buffer() *bytes.Buffer {
	return bytes.NewBuffer(in.buf.Bytes())
}

func (in *InputBuffer) Reader() io.Reader {
	return io.MultiReader(in.Buffer(), in.r)
}

func main() {
	var args string
	if len(os.Args) > 0 {
		args = strings.Join(os.Args[1:], " ")
	}

	app := NewApp(args)
	if err := app.Run(); err != nil {
		fmt.Fprintln(os.Stderr, err)
		os.Exit(1)
	}
}<|MERGE_RESOLUTION|>--- conflicted
+++ resolved
@@ -154,7 +154,7 @@
 }
 
 func (a *App) getCmd() string {
-	commandLine := a.edit.GetText()
+	commandLine := strings.TrimSpace(a.edit.GetText())
 	if commandLine == "" {
 		commandLine = "cat"
 	}
@@ -205,22 +205,10 @@
 	c.Stdout = w
 	c.Stderr = w
 
-<<<<<<< HEAD
-=======
-	err := c.Start()
-	if err != nil {
-		fmt.Fprintf(a.text, "Error: %s", err)
-		return
-	}
-
->>>>>>> 7c62ae8a
 	a.pos = len(a.history)
 	a.history = append(a.history, a.getCmd())
 
-	if err := c.Run(); err != nil {
-		fmt.Fprintf(a.text, "Error: %s", err)
-		return
-	}
+	c.Run()
 }
 
 type InputBuffer struct {
